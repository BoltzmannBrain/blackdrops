#ifndef MEDROPS_MEDROPS_HPP
#define MEDROPS_MEDROPS_HPP

#include "binary_matrix.hpp"
#include <chrono>
#include <fstream>
#include <limbo/opt/optimizer.hpp>

namespace medrops {

    template <typename Params, typename Model, typename Robot, typename Policy, typename PolicyOptimizer, typename RewardFunction>
    class Medrops {
    public:
        int _opt_iters;
        double _max_reward;
        double _max_simu_reward;
        double _max_real_reward;
        Eigen::VectorXd _max_params;
        double _boundary;
        Eigen::VectorXd old_params;
        Eigen::VectorXd old_starting;

        Medrops() {}
        ~Medrops() {}

        void execute_and_record_data()
        {
            std::vector<double> R;
            RewardFunction world;
            // Execute best policy so far on robot
            auto obs_new = _robot.execute(_policy, world, Params::medrops::rollout_steps(), R);
            // Append recorded data
            _observations.insert(_observations.end(), obs_new.begin(), obs_new.end());

            // _ofs << R << std::endl;
            for (auto r : R)
                _ofs << r << " ";
            _ofs << std::endl;
        }

        void learn_model()
        {
            _model.learn(_observations);
        }

        void optimize_policy(size_t i)
        {
            PolicyOptimizer policy_optimizer;

            // TODO: Set random parameters
            // _optimize_policy((_policy.params().array()+_bound)/(_bound*2.0));
            // _optimize_policy((_policy.params().array()+_bound)/(_bound*2.0));
            // exit(-1);

            // For now optimize policy without gradients
<<<<<<< HEAD
            opt_iters = 0;
            max_reward = 0;
            std::cout << "Optimizing policy... " << std::flush;
            Eigen::VectorXd params_star = policy_optimizer(
                        std::bind(&Medrops::_optimize_policy, this, std::placeholders::_1, std::placeholders::_2),
                        _policy.params(),
                        // (_policy.params().array()+_bound)/(_bound*2.0),
                        Params::options::bounded());
            std::cout << std::endl << "Optimization iterations: " << opt_iters << std::endl;

            // std::cout << "BEST: " << limbo::opt::fun(_optimize_policy(params_star)) << std::endl;
            // params_star = params_star.array()*2.0*_bound-_bound;
=======
            Eigen::VectorXd params_star;
            Eigen::VectorXd params_starting = _policy.params();
            Eigen::write_binary("policy_params_starting_" + std::to_string(i) + ".bin", params_star);

            _opt_iters = 0;
            _max_reward = 0;
            _max_simu_reward = 0;
            _max_real_reward = 0;
            if (_boundary == 0) {
                std::cout << "Optimizing policy... " << std::flush;
                params_star = policy_optimizer(
                    std::bind(&Medrops::_optimize_policy, this, std::placeholders::_1, std::placeholders::_2),
                    params_starting,
                    false);
            }
            else {
                std::cout << "Optimizing policy bounded to " << _boundary << "... " << std::flush;
                params_star = policy_optimizer(
                    std::bind(&Medrops::_optimize_policy, this, std::placeholders::_1, std::placeholders::_2),
                    (params_starting.array() + _boundary) / (_boundary * 2.0),
                    true);
                params_star = params_star.array() * 2.0 * _boundary - _boundary;
            }
            std::cout << _opt_iters << "(" << _max_reward << ", " << _max_simu_reward << ", " << _max_real_reward << ") " << std::endl;
            std::cout << "Optimization iterations: " << _opt_iters << std::endl;
            // std::cout << "Max parameters: " << _max_params.transpose() << std::endl;

            if (Params::opt_cmaes::elitism() == 0)
                params_star = _max_params;

            _policy.normalize(_model);
>>>>>>> 8d7d95aa
            _policy.set_params(params_star);

            // std::cout << "Best parameters: " << params_star.transpose() << std::endl;
            Eigen::write_binary("policy_params_" + std::to_string(i) + ".bin", params_star);

#ifndef INTACT
            std::vector<double> R;
            RewardFunction world;
            _robot.execute_dummy(_policy, _model, world, Params::medrops::rollout_steps(), R);
            std::cout << "Dummy reward: " << std::accumulate(R.begin(), R.end(), 0.0) << std::endl;

            for (auto r : R)
                _ofs << r << " ";
            _ofs << std::endl;
#endif
        }

        void learn(size_t init, size_t iterations)
        {
<<<<<<< HEAD
            _bound = 10;
=======
            _boundary = Params::medrops::boundary();
>>>>>>> 8d7d95aa
            _ofs.open("results.dat");
            _policy.set_random_policy();

            std::cout << "Executing random actions..." << std::endl;
            for (size_t i = 0; i < init; i++) {
                execute_and_record_data();
            }

            std::chrono::steady_clock::time_point time_start;
            std::cout << "Starting learning..." << std::endl;
            for (size_t i = 0; i < iterations; i++) {
                std::cout << std::endl
                          << "Learning iteration #" << (i + 1) << std::endl;

                time_start = std::chrono::steady_clock::now();
                learn_model();
                double learn_model_ms = std::chrono::duration_cast<std::chrono::milliseconds>(std::chrono::steady_clock::now() - time_start).count();

                _policy.normalize(_model);
                std::cout << "Learned model..." << std::endl;

                Eigen::VectorXd errors;
                Eigen::VectorXd errors_sigma;
                std::tie(errors, errors_sigma) = get_accuracy();
                std::cout << "Average on errors: " << errors.transpose() << std::endl;
                std::cout << "Average on sigmas: " << errors_sigma.transpose() << std::endl;

                for (int j = 0; j < errors.size(); j++) {
                    if (errors(j) > 1000) {
                        std::cout << "Detected big difference between the approximation and the model, terminating..." << std::endl;
                        exit(-1);
                    }
                }

                if (Params::policy_load() != "") {
                    execute_loaded_policy();
                }

                time_start = std::chrono::steady_clock::now();
                optimize_policy(i + 1);
                double optimize_ms = std::chrono::duration_cast<std::chrono::milliseconds>(std::chrono::steady_clock::now() - time_start).count();
                std::cout << "Optimized policy..." << std::endl;

                execute_and_record_data();
                std::cout << "Executed action..." << std::endl;
                std::cout << "Learning time: " << learn_model_ms << std::endl;
                std::cout << "Optimization time: " << optimize_ms << std::endl;
            }
            _ofs.close();
            std::cout << "Experiment finished" << std::endl;
        }

    protected:
        Robot _robot;
        Policy _policy;
        Model _model;
        std::ofstream _ofs;

        // state, action, prediction
        std::vector<std::tuple<Eigen::VectorXd, Eigen::VectorXd, Eigen::VectorXd>> _observations;

        limbo::opt::eval_t _optimize_policy(const Eigen::VectorXd& params, bool eval_grad = false)
        {
            RewardFunction world;
            Policy policy;
<<<<<<< HEAD
            policy.set_params(params.array());//*2.0*_bound-_bound);
=======

            if (_boundary == 0) {
                policy.set_params(params.array());
            }
            else {
                policy.set_params(params.array() * 2.0 * _boundary - _boundary);
            }
            policy.normalize(_model);
>>>>>>> 8d7d95aa

            double r = _robot.predict_policy(policy, _model, world, Params::medrops::rollout_steps());

            _opt_iters++;
            if (_max_reward < r) {
                std::vector<double> R;
                _robot.execute_dummy(policy, _model, world, Params::medrops::rollout_steps(), R, false);
                double simu_reward = std::accumulate(R.begin(), R.end(), 0.0);
                _robot.execute(policy, world, Params::medrops::rollout_steps(), R, false);
                double real_reward = std::accumulate(R.begin(), R.end(), 0.0);

                _max_reward = r;
                _max_simu_reward = simu_reward;
                _max_real_reward = real_reward;
                _max_params = policy.params().array();
                // Eigen::write_binary("max_params.bin", policy.params());
            }

            if (_opt_iters % 1000 == 0) {
                std::cout << _opt_iters << "(" << _max_reward << ", " << _max_simu_reward << ", " << _max_real_reward << ") " << std::flush;
            }

            return limbo::opt::no_grad(r);
        }

        void execute_loaded_policy()
        {
            Eigen::MatrixXd params;
            Eigen::read_binary(Params::policy_load(), params);

            Policy policy;
            policy.normalize(_model);
            policy.set_params(params.array());

            RewardFunction world;
            std::vector<double> R;

            double reward = _robot.predict_policy(policy, _model, world, Params::medrops::rollout_steps());

            _robot.execute_dummy(policy, _model, world, Params::medrops::rollout_steps(), R, false);
            double simu_reward = std::accumulate(R.begin(), R.end(), 0.0);

            _robot.execute(policy, world, Params::medrops::rollout_steps(), R, false);
            double real_reward = std::accumulate(R.begin(), R.end(), 0.0);

            std::cout << "Rewards: " << reward << ", " << simu_reward << ", " << real_reward << std::endl;
            exit(-1);
        }

        Eigen::VectorXd get_random_vector(size_t dim, Eigen::VectorXd bounds) const
        {
            Eigen::VectorXd rv = (limbo::tools::random_vector(dim).array() * 2 - 1);
            // rv(0) *= 3; rv(1) *= 5; rv(2) *= 6; rv(3) *= M_PI; rv(4) *= 10;
            return rv.cwiseProduct(bounds);
        }

        std::vector<Eigen::VectorXd> random_vectors(size_t dim, size_t q, Eigen::VectorXd bounds) const
        {
            std::vector<Eigen::VectorXd> result(q);
            for (size_t i = 0; i < q; i++) {
                result[i] = get_random_vector(dim, bounds);
            }
            return result;
        }

        std::tuple<Eigen::VectorXd, Eigen::VectorXd> get_accuracy(int evaluations = 100000) const
        {
            Eigen::VectorXd bounds(5);
            bounds << 3, 5, 6, M_PI, 10;
            std::vector<Eigen::VectorXd> rvs = random_vectors(5, evaluations, bounds);

            Eigen::VectorXd errors(4);
            Eigen::VectorXd sigmas(4);
            for (size_t i = 0; i < rvs.size(); i++) {
                Eigen::VectorXd s;
                Eigen::VectorXd m;
                Eigen::VectorXd cm = comp_predict(rvs[i]);
                Eigen::VectorXd gp_query(6);
                gp_query.segment(0, 3) = rvs[i].segment(0, 3);
                gp_query(3) = std::cos(rvs[i](3));
                gp_query(4) = std::sin(rvs[i](3));
                gp_query(5) = rvs[i](4);
                std::tie(m, s) = _model.predictm(gp_query);

                errors.array() += (m - cm).array().abs();
                sigmas.array() += s.array();
            }

            return std::make_tuple(
                errors.array() / evaluations * 1.0,
                sigmas.array() / evaluations * 1.0);
        }

        Eigen::VectorXd comp_predict(const Eigen::VectorXd& v) const
        {
            double dt = 0.1, t = 0.0;

            boost::numeric::odeint::runge_kutta4<std::vector<double>> ode_stepper;
            std::vector<double> state(4);
            state[0] = v(0);
            state[1] = v(1);
            state[2] = v(2);
            state[3] = v(3);

            boost::numeric::odeint::integrate_const(ode_stepper,
                std::bind(&Medrops::dynamics, this, std::placeholders::_1, std::placeholders::_2, std::placeholders::_3, v(4)),
                state, t, dt, dt / 2.0);

            Eigen::VectorXd new_state = Eigen::VectorXd::Map(state.data(), state.size());
            return (new_state.array() - v.segment(0, 4).array());
        }

        void dynamics(const std::vector<double>& x, std::vector<double>& dx, double t, double u) const
        {
            double l = 0.5, m = 0.5, M = 0.5, g = 9.82, b = 0.1;

            dx[0] = x[1];
            dx[1] = (2 * m * l * std::pow(x[2], 2.0) * std::sin(x[3]) + 3 * m * g * std::sin(x[3]) * std::cos(x[3]) + 4 * u - 4 * b * x[1]) / (4 * (M + m) - 3 * m * std::pow(std::cos(x[3]), 2.0));
            dx[2] = (-3 * m * l * std::pow(x[2], 2.0) * std::sin(x[3]) * std::cos(x[3]) - 6 * (M + m) * g * std::sin(x[3]) - 6 * (u - b * x[1]) * std::cos(x[3])) / (4 * l * (m + M) - 3 * m * l * std::pow(std::cos(x[3]), 2.0));
            dx[3] = x[2];
        }
    };
}

#endif<|MERGE_RESOLUTION|>--- conflicted
+++ resolved
@@ -47,26 +47,7 @@
         {
             PolicyOptimizer policy_optimizer;
 
-            // TODO: Set random parameters
-            // _optimize_policy((_policy.params().array()+_bound)/(_bound*2.0));
-            // _optimize_policy((_policy.params().array()+_bound)/(_bound*2.0));
-            // exit(-1);
-
             // For now optimize policy without gradients
-<<<<<<< HEAD
-            opt_iters = 0;
-            max_reward = 0;
-            std::cout << "Optimizing policy... " << std::flush;
-            Eigen::VectorXd params_star = policy_optimizer(
-                        std::bind(&Medrops::_optimize_policy, this, std::placeholders::_1, std::placeholders::_2),
-                        _policy.params(),
-                        // (_policy.params().array()+_bound)/(_bound*2.0),
-                        Params::options::bounded());
-            std::cout << std::endl << "Optimization iterations: " << opt_iters << std::endl;
-
-            // std::cout << "BEST: " << limbo::opt::fun(_optimize_policy(params_star)) << std::endl;
-            // params_star = params_star.array()*2.0*_bound-_bound;
-=======
             Eigen::VectorXd params_star;
             Eigen::VectorXd params_starting = _policy.params();
             Eigen::write_binary("policy_params_starting_" + std::to_string(i) + ".bin", params_star);
@@ -98,7 +79,6 @@
                 params_star = _max_params;
 
             _policy.normalize(_model);
->>>>>>> 8d7d95aa
             _policy.set_params(params_star);
 
             // std::cout << "Best parameters: " << params_star.transpose() << std::endl;
@@ -118,11 +98,7 @@
 
         void learn(size_t init, size_t iterations)
         {
-<<<<<<< HEAD
-            _bound = 10;
-=======
             _boundary = Params::medrops::boundary();
->>>>>>> 8d7d95aa
             _ofs.open("results.dat");
             _policy.set_random_policy();
 
@@ -188,9 +164,6 @@
         {
             RewardFunction world;
             Policy policy;
-<<<<<<< HEAD
-            policy.set_params(params.array());//*2.0*_bound-_bound);
-=======
 
             if (_boundary == 0) {
                 policy.set_params(params.array());
@@ -199,7 +172,6 @@
                 policy.set_params(params.array() * 2.0 * _boundary - _boundary);
             }
             policy.normalize(_model);
->>>>>>> 8d7d95aa
 
             double r = _robot.predict_policy(policy, _model, world, Params::medrops::rollout_steps());
 
