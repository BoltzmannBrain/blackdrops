--- conflicted
+++ resolved
@@ -3,15 +3,6 @@
 #include <boost/numeric/odeint.hpp>
 #include <boost/program_options.hpp>
 
-<<<<<<< HEAD
-#include <medrops/medrops.hpp>
-#include <medrops/linear_policy.hpp>
-#include <medrops/gp_policy.hpp>
-#include <medrops/gp_policy_new.hpp>
-#include <medrops/nn_policy.hpp>
-#include <medrops/gp_model.hpp>
-=======
->>>>>>> 8d7d95aa
 #include <medrops/exp_sq_ard.hpp>
 #include <medrops/gp_model.hpp>
 #include <medrops/kernel_lf_opt.hpp>
@@ -161,6 +152,12 @@
         BO_DYN_PARAM(int, hidden_neurons);
     };
 
+    struct gp_policy {
+        BO_PARAM(int,l, 0.1);
+        BO_PARAM(double, virtual_observations, 20); //max action
+        //BO_DYN_PARAM(int, hidden_neurons);
+    };
+
     struct mean_constant {
         BO_PARAM(double, constant, 0.0);
     };
@@ -174,15 +171,6 @@
 
     struct opt_cmaes : public limbo::defaults::opt_cmaes {
         BO_DYN_PARAM(double, max_fun_evals);
-<<<<<<< HEAD
-        BO_PARAM(int, restarts, 3);
-        BO_PARAM(double, fun_tolerance, 1);
-        BO_PARAM(bool, fun_compute_initial, true);
-        BO_PARAM(int, cmaes_variant, aBIPOP_CMAES);
-        BO_PARAM(int, elitism, 1);
-        BO_PARAM(double, fun_target, 30);
-        BO_PARAM(bool, verbose, true);
-=======
         BO_DYN_PARAM(double, fun_tolerance);
         BO_DYN_PARAM(int, restarts);
         BO_DYN_PARAM(int, elitism);
@@ -192,10 +180,9 @@
         BO_PARAM(int, verbose, false);
         BO_PARAM(bool, fun_compute_initial, true);
         // BO_PARAM(double, fun_target, 30);
->>>>>>> 8d7d95aa
     };
     struct opt_nloptnograd : public limbo::defaults::opt_nloptnograd {
-        BO_PARAM(int, iterations, 1000000);
+        BO_PARAM(int, iterations, 20000);
     };
 };
 
@@ -222,14 +209,11 @@
 template <typename Params>
 struct MeanIntact {
     size_t id = -1;
+
     MeanIntact(size_t dim_out = 1) {}
-<<<<<<< HEAD
-    void set_id(size_t id) {
-=======
 
     void set_id(size_t id)
     {
->>>>>>> 8d7d95aa
         this->id = id;
     }
 
@@ -565,7 +549,6 @@
 
         // return std::exp(-0.5 / s_c_sq * (dx * dx + dy * dy + dz * dz + dw * dw));
         return std::exp(-0.5 / s_c_sq * (dx * dx /*+ dy * dy + dz * dz*/ + dw * dw));
-        //return std::cos(std::abs(dx))+1;
     }
 };
 
@@ -573,12 +556,7 @@
 #ifdef INTACT
 using mean_t = MeanIntact<Params>;
 #else
-<<<<<<< HEAD
-  using mean_t = limbo::mean::Constant<Params>;
-  //using mean_t = limbo::mean::Data<Params>;
-=======
 using mean_t = limbo::mean::Constant<Params>;
->>>>>>> 8d7d95aa
 #endif
 using GP_t = limbo::model::GP<Params, kernel_t, mean_t, medrops::KernelLFOpt<Params, limbo::opt::NLOptGrad<Params, nlopt::LD_SLSQP>>>;
 
@@ -598,15 +576,7 @@
     bool uncertainty = false;
     namespace po = boost::program_options;
     po::options_description desc("Command line arguments");
-<<<<<<< HEAD
-    desc.add_options()("help,h", "Prints this help message")("parallel_evaluations,p", po::value<int>(),
-    "Number of parallel monte carlo evaluations for policy reward estimation.")("hidden_neurons,n", po::value<int>(),
-    "Number of hidden neurons in NN policy.")("max_evals,m", po::value<int>(),
-    "Boundary of the values during the optimization.")("boundary,b", po::value<double>(),
-    "Max function evaluations to optimize the policy.");
-=======
     desc.add_options()("help,h", "Prints this help message")("parallel_evaluations,p", po::value<int>(), "Number of parallel monte carlo evaluations for policy reward estimation.")("hidden_neurons,n", po::value<int>(), "Number of hidden neurons in NN policy.")("boundary,b", po::value<double>(), "Boundary of the values during the optimization.")("policy,l", po::value<std::string>(), "Specifies a policy to load.")("max_evals,m", po::value<int>(), "Max function evaluations to optimize the policy.")("tolerance,t", po::value<double>(), "Maximum tolerance to continue optimizing the function.")("restarts,r", po::value<int>(), "Max number of restarts to use during optimization.")("elitism,e", po::value<int>(), "Elitism mode to use [0 to 3].")("uncertainty,u", po::bool_switch(&uncertainty)->default_value(false), "Enable uncertainty handling.");
->>>>>>> 8d7d95aa
 
     try {
         po::variables_map vm;
@@ -711,27 +681,8 @@
     std::cout << std::endl;
 
     using policy_opt_t = limbo::opt::Cmaes<Params>;
-<<<<<<< HEAD
-    // using policy_opt_t = RandomOpt<Params>;
-    // using policy_opt_t = limbo::opt::NLOptNoGrad<Params, nlopt::LN_COBYLA>;
-    // using policy_opt_t = limbo::opt::NLOptNoGrad<Params, nlopt::GN_DIRECT_L>;
-    // using policy_opt_t = limbo::opt::NLOptNoGrad<Params, nlopt::LN_SBPLX>;
-    // using policy_opt_t = limbo::opt::NLOptNoGrad<Params, nlopt::LN_BOBYQA>;
-    // using policy_opt_t = limbo::opt::Chained<Params, limbo::opt::NLOptNoGrad<Params, nlopt::GN_DIRECT_L>, limbo::opt::NLOptNoGrad<Params, nlopt::LN_SBPLX>>;
-
-    // medrops::Medrops<Params, medrops::GPModel<Params, GP_t>, CartPole, medrops::NNPolicy<Params>, policy_opt_t, RewardFunction> cp_system;
-    //medrops::Medrops<Params, medrops::GPModel<Params, GP_t>, CartPole, medrops::SFNNPolicy<Params>, policy_opt_t, RewardFunction> cp_system;
-
-    medrops::Medrops<Params, medrops::GPModel<Params, GP_t>, CartPole, medrops::GPPolicyNew<Params>, policy_opt_t, RewardFunction> cp_system;
-
-    #ifndef DATA
-      cp_system.learn(1, 100);
-    #else
-      cp_system.learn(0, 1);
-    #endif
-=======
     using MGP_t = medrops::GPModel<Params, GP_t>;
-    medrops::Medrops<Params, MGP_t, CartPole, medrops::SFNNPolicy<Params, MGP_t>, policy_opt_t, RewardFunction> cp_system;
+    medrops::Medrops<Params, MGP_t, CartPole, medrops::GPPolicy<Params>, policy_opt_t, RewardFunction> cp_system;
 
 #ifndef DATA
 #ifdef INTACT
@@ -742,7 +693,6 @@
 #else
     cp_system.learn(0, 10);
 #endif
->>>>>>> 8d7d95aa
 
 #if defined(USE_SDL) && !defined(NODSP)
     sdl_clean();
